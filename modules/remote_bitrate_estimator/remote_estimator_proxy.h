/*
 *  Copyright (c) 2015 The WebRTC project authors. All Rights Reserved.
 *
 *  Use of this source code is governed by a BSD-style license
 *  that can be found in the LICENSE file in the root of the source
 *  tree. An additional intellectual property rights grant can be found
 *  in the file PATENTS.  All contributing project authors may
 *  be found in the AUTHORS file in the root of the source tree.
 */

#ifndef MODULES_REMOTE_BITRATE_ESTIMATOR_REMOTE_ESTIMATOR_PROXY_H_
#define MODULES_REMOTE_BITRATE_ESTIMATOR_REMOTE_ESTIMATOR_PROXY_H_

#include <deque>
#include <functional>
#include <memory>
#include <vector>

#include "api/transport/network_control.h"
#include "api/transport/webrtc_key_value_config.h"
#include "modules/remote_bitrate_estimator/include/remote_bitrate_estimator.h"
#include "modules/remote_bitrate_estimator/packet_arrival_map.h"
#include "rtc_base/experiments/field_trial_parser.h"
#include "rtc_base/numerics/sequence_number_util.h"
#include "rtc_base/synchronization/mutex.h"

namespace webrtc {

class Clock;
namespace rtcp {
class TransportFeedback;
}

// Class used when send-side BWE is enabled: This proxy is instantiated on the
// receive side. It buffers a number of receive timestamps and then sends
// transport feedback messages back too the send side.
class RemoteEstimatorProxy : public RemoteBitrateEstimator {
 public:
  // Used for sending transport feedback messages when send side
  // BWE is used.
  using TransportFeedbackSender = std::function<void(
      std::vector<std::unique_ptr<rtcp::RtcpPacket>> packets)>;
  RemoteEstimatorProxy(Clock* clock,
                       TransportFeedbackSender feedback_sender,
                       const WebRtcKeyValueConfig* key_value_config,
                       NetworkStateEstimator* network_state_estimator);
  ~RemoteEstimatorProxy() override;

  void IncomingPacket(int64_t arrival_time_ms,
                      size_t payload_size,
                      const RTPHeader& header) override;
  void RemoveStream(uint32_t ssrc) override {}
  bool LatestEstimate(std::vector<unsigned int>* ssrcs,
                      unsigned int* bitrate_bps) const override;
  void OnRttUpdate(int64_t avg_rtt_ms, int64_t max_rtt_ms) override {}
  void SetMinBitrate(int min_bitrate_bps) override {}
  int64_t TimeUntilNextProcess() override;
  void Process() override;
  void OnBitrateChanged(int bitrate);
  void SetSendPeriodicFeedback(bool send_periodic_feedback);

 private:
  struct TransportWideFeedbackConfig {
    FieldTrialParameter<TimeDelta> back_window{"wind", TimeDelta::Millis(500)};
    FieldTrialParameter<TimeDelta> min_interval{"min", TimeDelta::Millis(50)};
    FieldTrialParameter<TimeDelta> max_interval{"max", TimeDelta::Millis(250)};
    FieldTrialParameter<TimeDelta> default_interval{"def",
                                                    TimeDelta::Millis(100)};
    FieldTrialParameter<double> bandwidth_fraction{"frac", 0.05};
    explicit TransportWideFeedbackConfig(
        const WebRtcKeyValueConfig* key_value_config) {
      ParseFieldTrial({&back_window, &min_interval, &max_interval,
                       &default_interval, &bandwidth_fraction},
                      key_value_config->Lookup(
                          "WebRTC-Bwe-TransportWideFeedbackIntervals"));
    }
  };

<<<<<<< HEAD
  static const int kMaxNumberOfPackets;

  // Records the fact that a packet with `sequence_number` arrived at
  // `arrival_time_ms`.
  void AddPacket(int64_t sequence_number, int64_t arrival_time_ms)
      RTC_EXCLUSIVE_LOCKS_REQUIRED(&lock_);
=======
>>>>>>> a3350c05
  void MaybeCullOldPackets(int64_t sequence_number, int64_t arrival_time_ms)
      RTC_EXCLUSIVE_LOCKS_REQUIRED(&lock_);
  void SendPeriodicFeedbacks() RTC_EXCLUSIVE_LOCKS_REQUIRED(&lock_);
  void SendFeedbackOnRequest(int64_t sequence_number,
                             const FeedbackRequest& feedback_request)
      RTC_EXCLUSIVE_LOCKS_REQUIRED(&lock_);

  // Returns a Transport Feedback packet with information about as many packets
<<<<<<< HEAD
  // that has been received between [`begin_iterator`, `end_iterator`) that can
  // fit in it. If `is_periodic_update`, this represents sending a periodic
  // feedback message, which will make it update the
  // `periodic_window_start_seq_` variable with the first packet that was not
  // included in the feedback packet, so that the next update can continue from
  // that sequence number.
  //
  // `include_timestamps` decide if the returned TransportFeedback should
  // include timestamps.
  std::unique_ptr<rtcp::TransportFeedback> BuildFeedbackPacket(
      bool include_timestamps,
      int64_t base_sequence_number,
      std::map<int64_t, int64_t>::const_iterator
          begin_iterator,  // |begin_iterator| is inclusive.
      std::map<int64_t, int64_t>::const_iterator
          end_iterator,  // |end_iterator| is exclusive.
=======
  // that has been received between [`begin_sequence_number_incl`,
  // `end_sequence_number_excl`) that can fit in it. If `is_periodic_update`,
  // this represents sending a periodic feedback message, which will make it
  // update the `periodic_window_start_seq_` variable with the first packet that
  // was not included in the feedback packet, so that the next update can
  // continue from that sequence number.
  //
  // If no incoming packets were added, nullptr is returned.
  //
  // `include_timestamps` decide if the returned TransportFeedback should
  // include timestamps.
  std::unique_ptr<rtcp::TransportFeedback> MaybeBuildFeedbackPacket(
      bool include_timestamps,
      int64_t begin_sequence_number_inclusive,
      int64_t end_sequence_number_exclusive,
>>>>>>> a3350c05
      bool is_periodic_update) RTC_EXCLUSIVE_LOCKS_REQUIRED(&lock_);

  Clock* const clock_;
  const TransportFeedbackSender feedback_sender_;
  const TransportWideFeedbackConfig send_config_;
  int64_t last_process_time_ms_;

  Mutex lock_;
  //  |network_state_estimator_| may be null.
  NetworkStateEstimator* const network_state_estimator_
      RTC_PT_GUARDED_BY(&lock_);
  uint32_t media_ssrc_ RTC_GUARDED_BY(&lock_);
  uint8_t feedback_packet_count_ RTC_GUARDED_BY(&lock_);
  SeqNumUnwrapper<uint16_t> unwrapper_ RTC_GUARDED_BY(&lock_);

  // The next sequence number that should be the start sequence number during
  // periodic reporting. Will be absl::nullopt before the first seen packet.
  absl::optional<int64_t> periodic_window_start_seq_ RTC_GUARDED_BY(&lock_);

  // Packet arrival times, by sequence number.
  PacketArrivalTimeMap packet_arrival_times_ RTC_GUARDED_BY(&lock_);

  int64_t send_interval_ms_ RTC_GUARDED_BY(&lock_);
  bool send_periodic_feedback_ RTC_GUARDED_BY(&lock_);

  // Unwraps absolute send times.
  uint32_t previous_abs_send_time_ RTC_GUARDED_BY(&lock_);
  Timestamp abs_send_timestamp_ RTC_GUARDED_BY(&lock_);
};

}  // namespace webrtc

#endif  //  MODULES_REMOTE_BITRATE_ESTIMATOR_REMOTE_ESTIMATOR_PROXY_H_<|MERGE_RESOLUTION|>--- conflicted
+++ resolved
@@ -76,15 +76,6 @@
     }
   };
 
-<<<<<<< HEAD
-  static const int kMaxNumberOfPackets;
-
-  // Records the fact that a packet with `sequence_number` arrived at
-  // `arrival_time_ms`.
-  void AddPacket(int64_t sequence_number, int64_t arrival_time_ms)
-      RTC_EXCLUSIVE_LOCKS_REQUIRED(&lock_);
-=======
->>>>>>> a3350c05
   void MaybeCullOldPackets(int64_t sequence_number, int64_t arrival_time_ms)
       RTC_EXCLUSIVE_LOCKS_REQUIRED(&lock_);
   void SendPeriodicFeedbacks() RTC_EXCLUSIVE_LOCKS_REQUIRED(&lock_);
@@ -93,24 +84,6 @@
       RTC_EXCLUSIVE_LOCKS_REQUIRED(&lock_);
 
   // Returns a Transport Feedback packet with information about as many packets
-<<<<<<< HEAD
-  // that has been received between [`begin_iterator`, `end_iterator`) that can
-  // fit in it. If `is_periodic_update`, this represents sending a periodic
-  // feedback message, which will make it update the
-  // `periodic_window_start_seq_` variable with the first packet that was not
-  // included in the feedback packet, so that the next update can continue from
-  // that sequence number.
-  //
-  // `include_timestamps` decide if the returned TransportFeedback should
-  // include timestamps.
-  std::unique_ptr<rtcp::TransportFeedback> BuildFeedbackPacket(
-      bool include_timestamps,
-      int64_t base_sequence_number,
-      std::map<int64_t, int64_t>::const_iterator
-          begin_iterator,  // |begin_iterator| is inclusive.
-      std::map<int64_t, int64_t>::const_iterator
-          end_iterator,  // |end_iterator| is exclusive.
-=======
   // that has been received between [`begin_sequence_number_incl`,
   // `end_sequence_number_excl`) that can fit in it. If `is_periodic_update`,
   // this represents sending a periodic feedback message, which will make it
@@ -126,7 +99,6 @@
       bool include_timestamps,
       int64_t begin_sequence_number_inclusive,
       int64_t end_sequence_number_exclusive,
->>>>>>> a3350c05
       bool is_periodic_update) RTC_EXCLUSIVE_LOCKS_REQUIRED(&lock_);
 
   Clock* const clock_;
