--- conflicted
+++ resolved
@@ -51,23 +51,6 @@
 
 RemoteEstimatorProxy::~RemoteEstimatorProxy() {}
 
-<<<<<<< HEAD
-void RemoteEstimatorProxy::AddPacket(int64_t sequence_number,
-                                     int64_t arrival_time_ms) {
-  packet_arrival_times_[sequence_number] = arrival_time_ms;
-}
-
-void RemoteEstimatorProxy::MaybeCullOldPackets(int64_t sequence_number,
-                                               int64_t arrival_time_ms) {
-  if (periodic_window_start_seq_ &&
-      packet_arrival_times_.lower_bound(*periodic_window_start_seq_) ==
-          packet_arrival_times_.end()) {
-    // Start new feedback packet, cull old packets.
-    for (auto it = packet_arrival_times_.begin();
-         it != packet_arrival_times_.end() && it->first < sequence_number &&
-         arrival_time_ms - it->second >= send_config_.back_window->ms();) {
-      it = packet_arrival_times_.erase(it);
-=======
 void RemoteEstimatorProxy::MaybeCullOldPackets(int64_t sequence_number,
                                                int64_t arrival_time_ms) {
   if (periodic_window_start_seq_.has_value()) {
@@ -76,7 +59,6 @@
       // Start new feedback packet, cull old packets.
       packet_arrival_times_.RemoveOldPackets(
           sequence_number, arrival_time_ms - send_config_.back_window->ms());
->>>>>>> a3350c05
     }
   }
 }
@@ -108,11 +90,7 @@
       return;
     }
 
-<<<<<<< HEAD
-    AddPacket(seq, arrival_time_ms);
-=======
     packet_arrival_times_.AddPacket(seq, arrival_time_ms);
->>>>>>> a3350c05
 
     // Limit the range of sequence numbers to send feedback for.
     if (!periodic_window_start_seq_.has_value() ||
@@ -217,17 +195,6 @@
     }
   }
 
-<<<<<<< HEAD
-  for (auto begin_iterator =
-           packet_arrival_times_.lower_bound(*periodic_window_start_seq_);
-       begin_iterator != packet_arrival_times_.cend();
-       begin_iterator =
-           packet_arrival_times_.lower_bound(*periodic_window_start_seq_)) {
-    auto feedback_packet = BuildFeedbackPacket(
-        /*include_timestamps=*/true, *periodic_window_start_seq_,
-        begin_iterator, packet_arrival_times_.cend(),
-        /*is_periodic_update=*/true);
-=======
   int64_t packet_arrival_times_end_seq =
       packet_arrival_times_.end_sequence_number();
   while (periodic_window_start_seq_ < packet_arrival_times_end_seq) {
@@ -239,7 +206,6 @@
     if (feedback_packet == nullptr) {
       break;
     }
->>>>>>> a3350c05
 
     RTC_DCHECK(feedback_sender_ != nullptr);
 
@@ -266,18 +232,12 @@
   int64_t first_sequence_number =
       sequence_number - feedback_request.sequence_count + 1;
 
-<<<<<<< HEAD
-  auto feedback_packet = BuildFeedbackPacket(
-      feedback_request.include_timestamps, first_sequence_number,
-      begin_iterator, end_iterator, /*is_periodic_update=*/false);
-=======
   auto feedback_packet = MaybeBuildFeedbackPacket(
       feedback_request.include_timestamps, first_sequence_number,
       sequence_number + 1, /*is_periodic_update=*/false);
 
   // This is called when a packet has just been added.
   RTC_DCHECK(feedback_packet != nullptr);
->>>>>>> a3350c05
 
   // Clear up to the first packet that is included in this feedback packet.
   packet_arrival_times_.EraseTo(first_sequence_number);
@@ -289,35 +249,6 @@
 }
 
 std::unique_ptr<rtcp::TransportFeedback>
-<<<<<<< HEAD
-RemoteEstimatorProxy::BuildFeedbackPacket(
-    bool include_timestamps,
-    int64_t base_sequence_number,
-    std::map<int64_t, int64_t>::const_iterator begin_iterator,
-    std::map<int64_t, int64_t>::const_iterator end_iterator,
-    bool is_periodic_update) {
-  RTC_DCHECK(begin_iterator != end_iterator);
-
-  auto feedback_packet =
-      std::make_unique<rtcp::TransportFeedback>(include_timestamps);
-
-  // TODO(sprang): Measure receive times in microseconds and remove the
-  // conversions below.
-  feedback_packet->SetMediaSsrc(media_ssrc_);
-  // Base sequence number is the expected first sequence number. This is known,
-  // but we might not have actually received it, so the base time shall be the
-  // time of the first received packet in the feedback.
-  feedback_packet->SetBase(static_cast<uint16_t>(base_sequence_number & 0xFFFF),
-                           begin_iterator->second * 1000);
-  feedback_packet->SetFeedbackSequenceNumber(feedback_packet_count_++);
-  int64_t next_sequence_number = base_sequence_number;
-  for (auto it = begin_iterator; it != end_iterator; ++it) {
-    if (!feedback_packet->AddReceivedPacket(
-            static_cast<uint16_t>(it->first & 0xFFFF), it->second * 1000)) {
-      // If we can't even add the first seq to the feedback packet, we won't be
-      // able to build it at all.
-      RTC_CHECK(begin_iterator != it);
-=======
 RemoteEstimatorProxy::MaybeBuildFeedbackPacket(
     bool include_timestamps,
     int64_t begin_sequence_number_inclusive,
@@ -335,7 +266,6 @@
   std::unique_ptr<rtcp::TransportFeedback> feedback_packet = nullptr;
 
   int64_t next_sequence_number = begin_sequence_number_inclusive;
->>>>>>> a3350c05
 
   for (int64_t seq = start_seq; seq < end_seq; ++seq) {
     int64_t arrival_time_ms = packet_arrival_times_.get(seq);
@@ -371,12 +301,6 @@
   if (is_periodic_update) {
     periodic_window_start_seq_ = next_sequence_number;
   }
-<<<<<<< HEAD
-  if (is_periodic_update) {
-    periodic_window_start_seq_ = next_sequence_number;
-  }
-=======
->>>>>>> a3350c05
   return feedback_packet;
 }
 
