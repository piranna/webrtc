--- conflicted
+++ resolved
@@ -542,132 +542,9 @@
   EXPECT_EQ(kMinPaddingSize, GenerateAndSendPadding(kMinPaddingSize - 5));
 }
 
-<<<<<<< HEAD
-TEST_P(RtpSenderTestWithoutPacer, OnSendSideDelayUpdated) {
-  StrictMock<MockSendSideDelayObserver> send_side_delay_observer_;
-
-  RtpRtcpInterface::Configuration config;
-  config.clock = clock_;
-  config.outgoing_transport = &transport_;
-  config.local_media_ssrc = kSsrc;
-  config.send_side_delay_observer = &send_side_delay_observer_;
-  config.event_log = &mock_rtc_event_log_;
-  rtp_sender_context_ =
-      std::make_unique<RtpSenderContext>(config, &time_controller_);
-
-  FieldTrialBasedConfig field_trials;
-  RTPSenderVideo::Config video_config;
-  video_config.clock = clock_;
-  video_config.rtp_sender = rtp_sender();
-  video_config.field_trials = &field_trials;
-  RTPSenderVideo rtp_sender_video(video_config);
-
-  const uint8_t kPayloadType = 127;
-  const absl::optional<VideoCodecType> kCodecType =
-      VideoCodecType::kVideoCodecGeneric;
-
-  const uint32_t kCaptureTimeMsToRtpTimestamp = 90;  // 90 kHz clock
-  RTPVideoHeader video_header;
-
-  // Send packet with 10 ms send-side delay. The average, max and total should
-  // be 10 ms.
-  EXPECT_CALL(send_side_delay_observer_,
-              SendSideDelayUpdated(10, 10, 10, kSsrc))
-      .Times(1);
-  int64_t capture_time_ms = clock_->TimeInMilliseconds();
-  time_controller_.AdvanceTime(TimeDelta::Millis(10));
-  video_header.frame_type = VideoFrameType::kVideoFrameKey;
-  EXPECT_TRUE(rtp_sender_video.SendVideo(
-      kPayloadType, kCodecType, capture_time_ms * kCaptureTimeMsToRtpTimestamp,
-      capture_time_ms, kPayloadData, video_header,
-      kDefaultExpectedRetransmissionTimeMs));
-
-  // Send another packet with 20 ms delay. The average, max and total should be
-  // 15, 20 and 30 ms respectively.
-  EXPECT_CALL(send_side_delay_observer_,
-              SendSideDelayUpdated(15, 20, 30, kSsrc))
-      .Times(1);
-  time_controller_.AdvanceTime(TimeDelta::Millis(10));
-  video_header.frame_type = VideoFrameType::kVideoFrameKey;
-  EXPECT_TRUE(rtp_sender_video.SendVideo(
-      kPayloadType, kCodecType, capture_time_ms * kCaptureTimeMsToRtpTimestamp,
-      capture_time_ms, kPayloadData, video_header,
-      kDefaultExpectedRetransmissionTimeMs));
-
-  // Send another packet at the same time, which replaces the last packet.
-  // Since this packet has 0 ms delay, the average is now 5 ms and max is 10 ms.
-  // The total counter stays the same though.
-  // TODO(terelius): Is is not clear that this is the right behavior.
-  EXPECT_CALL(send_side_delay_observer_, SendSideDelayUpdated(5, 10, 30, kSsrc))
-      .Times(1);
-  capture_time_ms = clock_->TimeInMilliseconds();
-  video_header.frame_type = VideoFrameType::kVideoFrameKey;
-  EXPECT_TRUE(rtp_sender_video.SendVideo(
-      kPayloadType, kCodecType, capture_time_ms * kCaptureTimeMsToRtpTimestamp,
-      capture_time_ms, kPayloadData, video_header,
-      kDefaultExpectedRetransmissionTimeMs));
-
-  // Send a packet 1 second later. The earlier packets should have timed
-  // out, so both max and average should be the delay of this packet. The total
-  // keeps increasing.
-  time_controller_.AdvanceTime(TimeDelta::Millis(1000));
-  capture_time_ms = clock_->TimeInMilliseconds();
-  time_controller_.AdvanceTime(TimeDelta::Millis(1));
-  EXPECT_CALL(send_side_delay_observer_, SendSideDelayUpdated(1, 1, 31, kSsrc))
-      .Times(1);
-  video_header.frame_type = VideoFrameType::kVideoFrameKey;
-  EXPECT_TRUE(rtp_sender_video.SendVideo(
-      kPayloadType, kCodecType, capture_time_ms * kCaptureTimeMsToRtpTimestamp,
-      capture_time_ms, kPayloadData, video_header,
-      kDefaultExpectedRetransmissionTimeMs));
-}
-
-TEST_P(RtpSenderTestWithoutPacer, OnSendPacketUpdated) {
-  EXPECT_TRUE(rtp_sender()->RegisterRtpHeaderExtension(
-      TransportSequenceNumber::kUri, kTransportSequenceNumberExtensionId));
-  EXPECT_CALL(send_packet_observer_,
-              OnSendPacket(kTransportSequenceNumber, _, _))
-      .Times(1);
-
-  SendGenericPacket();
-}
-
-TEST_P(RtpSenderTest, SendsPacketsWithTransportSequenceNumber) {
-  RtpRtcpInterface::Configuration config;
-  config.clock = clock_;
-  config.outgoing_transport = &transport_;
-  config.paced_sender = &mock_paced_sender_;
-  config.local_media_ssrc = kSsrc;
-  config.transport_feedback_callback = &feedback_observer_;
-  config.event_log = &mock_rtc_event_log_;
-  config.send_packet_observer = &send_packet_observer_;
-  config.retransmission_rate_limiter = &retransmission_rate_limiter_;
-  rtp_sender_context_ =
-      std::make_unique<RtpSenderContext>(config, &time_controller_);
-
-  rtp_sender()->SetSequenceNumber(kSeqNum);
-  rtp_sender_context_->packet_history_.SetStorePacketsStatus(
-      RtpPacketHistory::StorageMode::kStoreAndCull, 10);
-  EXPECT_TRUE(rtp_sender()->RegisterRtpHeaderExtension(
-      TransportSequenceNumber::kUri, kTransportSequenceNumberExtensionId));
-
-  EXPECT_CALL(send_packet_observer_,
-              OnSendPacket(kTransportSequenceNumber, _, _))
-      .Times(1);
-  EXPECT_CALL(feedback_observer_,
-              OnAddPacket(AllOf(
-                  Field(&RtpPacketSendInfo::ssrc, rtp_sender()->SSRC()),
-                  Field(&RtpPacketSendInfo::transport_sequence_number,
-                        kTransportSequenceNumber),
-                  Field(&RtpPacketSendInfo::rtp_sequence_number,
-                        rtp_sender()->SequenceNumber()),
-                  Field(&RtpPacketSendInfo::pacing_info, PacedPacketInfo()))))
-      .Times(1);
-=======
 TEST_P(RtpSenderTest, SendToNetworkForwardsPacketsToPacer) {
   auto packet = BuildRtpPacket(kPayload, kMarkerBit, kTimestamp, 0);
   int64_t now_ms = clock_->TimeInMilliseconds();
->>>>>>> a3350c05
 
   EXPECT_CALL(
       mock_paced_sender_,
