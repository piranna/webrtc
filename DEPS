--- conflicted
+++ resolved
@@ -7,26 +7,16 @@
   # chromium waterfalls. More info at: crbug.com/570091.
   'checkout_configuration': 'default',
   'checkout_instrumented_libraries': 'checkout_linux and checkout_configuration == "default"',
-<<<<<<< HEAD
-  'chromium_revision': '685cf58994a1aa8323377ab76df4484f4500a5b1',
-=======
   'chromium_revision': '108d11241ed510ef31b4e14aa2da0fc884df0405',
->>>>>>> a3350c05
 }
 
 deps = {
   # TODO(kjellander): Move this to be Android-only once the libevent dependency
   # in base/third_party/libevent is solved.
   'src/base':
-<<<<<<< HEAD
-    'https://chromium.googlesource.com/chromium/src/base@5ddeec3a9444abf3b74b893798e4125285c04879',
-  'src/build':
-    'https://chromium.googlesource.com/chromium/src/build@9afdbde77726f4a93e35c274dd0291c034ab86a8',
-=======
     'https://chromium.googlesource.com/chromium/src/base@fb9171ae3b21f36981c7808f104f826af15136fb',
   'src/build':
     'https://chromium.googlesource.com/chromium/src/build@4036cf1b17581f5668b487a25e252d56e0321a7f',
->>>>>>> a3350c05
   'src/buildtools':
     'https://chromium.googlesource.com/chromium/src/buildtools@20b1d0fc13ebaa263a1248f08814f523a86e6bed',
   # Gradle 6.6.1. Used for testing Android Studio project generation for WebRTC.
@@ -35,15 +25,6 @@
     'condition': 'checkout_android',
   },
   'src/ios': {
-<<<<<<< HEAD
-    'url': 'https://chromium.googlesource.com/chromium/src/ios@6593eadd8e42e8c044cd48cc9b2f3c58a25ba07e',
-    'condition': 'checkout_ios',
-  },
-  'src/testing':
-    'https://chromium.googlesource.com/chromium/src/testing@af6ff0bdefa6bb895634f9bb6ca602ba85dbe352',
-  'src/third_party':
-    'https://chromium.googlesource.com/chromium/src/third_party@4defd28dc5dfe5a46dd54a321951af04d0bc4ab0',
-=======
     'url': 'https://chromium.googlesource.com/chromium/src/ios@254885a5e6d14ce0a02c889bc2765c53746826fd',
     'condition': 'checkout_ios',
   },
@@ -51,7 +32,6 @@
     'https://chromium.googlesource.com/chromium/src/testing@7bf52eb391229fa358da2062f7cb017363e3e02f',
   'src/third_party':
     'https://chromium.googlesource.com/chromium/src/third_party@b29fa1975a1e144dcd92472f855335f68a8897e4',
->>>>>>> a3350c05
 
   'src/buildtools/linux64': {
     'packages': [
@@ -151,11 +131,7 @@
   'src/third_party/crc32c/src':
     'https://chromium.googlesource.com/external/github.com/google/crc32c.git@5998f8451548244de8cde7fab387a550e7c4497d',
   'src/third_party/depot_tools':
-<<<<<<< HEAD
-    'https://chromium.googlesource.com/chromium/tools/depot_tools.git@1039f6ca14dda6ff3f145bbcd38db643665cd43e',
-=======
     'https://chromium.googlesource.com/chromium/tools/depot_tools.git@6b0a611c2c692684f94c0c3629f793feebd16b39',
->>>>>>> a3350c05
   'src/third_party/ffmpeg':
     'https://chromium.googlesource.com/chromium/third_party/ffmpeg.git@280d5fd0df8b4284ad040bd29deb3241bd6dfc4a',
   'src/third_party/findbugs': {
@@ -168,11 +144,7 @@
       'condition': 'checkout_linux',
   },
   'src/third_party/freetype/src':
-<<<<<<< HEAD
-    'https://chromium.googlesource.com/chromium/src/third_party/freetype2.git@2f62d8e075656e6b5fb597e681ba4b2b8296900c',
-=======
     'https://chromium.googlesource.com/chromium/src/third_party/freetype2.git@1bc801b0d6ae70683c0a7952e949d2b3edff76e2',
->>>>>>> a3350c05
   'src/third_party/harfbuzz-ng/src':
     'https://chromium.googlesource.com/external/github.com/harfbuzz/harfbuzz.git@b37f03f16b39d397a626f097858e9ae550234ca0',
   'src/third_party/google_benchmark/src': {
@@ -236,11 +208,7 @@
       'condition': 'checkout_android',
   },
   'src/third_party/perfetto':
-<<<<<<< HEAD
-    'https://android.googlesource.com/platform/external/perfetto.git@5dfd4bdd5b10dc62ae2c6d021573bb889efaf056',
-=======
     'https://android.googlesource.com/platform/external/perfetto.git@7d6375fd3e2f91b5880195a9c02de2334a3fa0d4',
->>>>>>> a3350c05
   'src/third_party/libvpx/source/libvpx':
     'https://chromium.googlesource.com/webm/libvpx.git@61edec1efbea1c02d71857e2aff9426d9cd2df4e',
   'src/third_party/libyuv':
@@ -297,11 +265,7 @@
     'condition': 'checkout_win',
   },
   'src/tools':
-<<<<<<< HEAD
-    'https://chromium.googlesource.com/chromium/src/tools@8adef5855ec0978365e270f3368badfbed43398f',
-=======
     'https://chromium.googlesource.com/chromium/src/tools@6124b15fd147213b7aa1627cd89e1aa4bbc4ac7a',
->>>>>>> a3350c05
   'src/tools/swarming_client':
     'https://chromium.googlesource.com/infra/luci/client-py.git@a32a1607f6093d338f756c7e7c7b4333b0c50c9c',
 
@@ -512,17 +476,6 @@
       'packages': [
         {
           'package': 'infra/tools/luci/isolate/${{platform}}',
-<<<<<<< HEAD
-          'version': 'git_revision:91769f0e2541d15de294dfc780205e98b49f7431',
-        },
-        {
-          'package': 'infra/tools/luci/isolated/${{platform}}',
-          'version': 'git_revision:91769f0e2541d15de294dfc780205e98b49f7431',
-        },
-        {
-          'package': 'infra/tools/luci/swarming/${{platform}}',
-          'version': 'git_revision:91769f0e2541d15de294dfc780205e98b49f7431',
-=======
           'version': 'git_revision:22d464e2f8f3bd2bd33f69fe819326d63f881008',
         },
         {
@@ -532,7 +485,6 @@
         {
           'package': 'infra/tools/luci/swarming/${{platform}}',
           'version': 'git_revision:22d464e2f8f3bd2bd33f69fe819326d63f881008',
->>>>>>> a3350c05
         },
       ],
       'dep_type': 'cipd',
