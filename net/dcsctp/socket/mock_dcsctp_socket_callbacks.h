/*
 *  Copyright (c) 2021 The WebRTC project authors. All Rights Reserved.
 *
 *  Use of this source code is governed by a BSD-style license
 *  that can be found in the LICENSE file in the root of the source
 *  tree. An additional intellectual property rights grant can be found
 *  in the file PATENTS.  All contributing project authors may
 *  be found in the AUTHORS file in the root of the source tree.
 */
#ifndef NET_DCSCTP_SOCKET_MOCK_DCSCTP_SOCKET_CALLBACKS_H_
#define NET_DCSCTP_SOCKET_MOCK_DCSCTP_SOCKET_CALLBACKS_H_

#include <cstdint>
#include <deque>
#include <memory>
#include <string>
#include <utility>
#include <vector>

#include "absl/strings/string_view.h"
#include "absl/types/optional.h"
#include "api/array_view.h"
#include "net/dcsctp/public/dcsctp_message.h"
#include "net/dcsctp/public/dcsctp_socket.h"
#include "net/dcsctp/public/timeout.h"
#include "net/dcsctp/public/types.h"
#include "net/dcsctp/timer/fake_timeout.h"
#include "rtc_base/logging.h"
#include "rtc_base/random.h"
#include "test/gmock.h"

namespace dcsctp {

namespace internal {
// It can be argued if a mocked random number generator should be deterministic
// or if it should be have as a "real" random number generator. In this
// implementation, each instantiation of `MockDcSctpSocketCallbacks` will have
// their `GetRandomInt` return different sequences, but each instantiation will
// always generate the same sequence of random numbers. This to make it easier
// to compare logs from tests, but still to let e.g. two different sockets (used
// in the same test) get different random numbers, so that they don't start e.g.
// on the same sequence number. While that isn't an issue in the protocol, it
// just makes debugging harder as the two sockets would look exactly the same.
//
// In a real implementation of `DcSctpSocketCallbacks` the random number
// generator backing `GetRandomInt` should be seeded externally and correctly.
inline int GetUniqueSeed() {
  static int seed = 0;
  return ++seed;
}
}  // namespace internal

class MockDcSctpSocketCallbacks : public DcSctpSocketCallbacks {
 public:
  explicit MockDcSctpSocketCallbacks(absl::string_view name = "")
      : log_prefix_(name.empty() ? "" : std::string(name) + ": "),
        random_(internal::GetUniqueSeed()),
        timeout_manager_([this]() { return now_; }) {
    ON_CALL(*this, SendPacket)
        .WillByDefault([this](rtc::ArrayView<const uint8_t> data) {
          sent_packets_.emplace_back(
              std::vector<uint8_t>(data.begin(), data.end()));
        });
    ON_CALL(*this, OnMessageReceived)
        .WillByDefault([this](DcSctpMessage message) {
          received_messages_.emplace_back(std::move(message));
        });

    ON_CALL(*this, OnError)
        .WillByDefault([this](ErrorKind error, absl::string_view message) {
          RTC_LOG(LS_WARNING)
              << log_prefix_ << "Socket error: " << ToString(error) << "; "
              << message;
<<<<<<< HEAD
        });
    ON_CALL(*this, OnAborted)
        .WillByDefault([this](ErrorKind error, absl::string_view message) {
          RTC_LOG(LS_WARNING)
              << log_prefix_ << "Socket abort: " << ToString(error) << "; "
              << message;
=======
>>>>>>> a3350c05
        });
    ON_CALL(*this, OnAborted)
        .WillByDefault([this](ErrorKind error, absl::string_view message) {
          RTC_LOG(LS_WARNING)
              << log_prefix_ << "Socket abort: " << ToString(error) << "; "
              << message;
        });
    ON_CALL(*this, TimeMillis).WillByDefault([this]() { return now_; });
  }
  MOCK_METHOD(void,
              SendPacket,
              (rtc::ArrayView<const uint8_t> data),
              (override));

  std::unique_ptr<Timeout> CreateTimeout() override {
    return timeout_manager_.CreateTimeout();
  }

  MOCK_METHOD(TimeMs, TimeMillis, (), (override));
  uint32_t GetRandomInt(uint32_t low, uint32_t high) override {
    return random_.Rand(low, high);
  }
  MOCK_METHOD(void, NotifyOutgoingMessageBufferEmpty, (), (override));

  MOCK_METHOD(void, OnMessageReceived, (DcSctpMessage message), (override));
  MOCK_METHOD(void,
              OnError,
              (ErrorKind error, absl::string_view message),
              (override));
  MOCK_METHOD(void,
              OnAborted,
              (ErrorKind error, absl::string_view message),
              (override));
  MOCK_METHOD(void, OnConnected, (), (override));
  MOCK_METHOD(void, OnClosed, (), (override));
  MOCK_METHOD(void, OnConnectionRestarted, (), (override));
  MOCK_METHOD(void,
              OnStreamsResetFailed,
              (rtc::ArrayView<const StreamID> outgoing_streams,
               absl::string_view reason),
              (override));
  MOCK_METHOD(void,
              OnStreamsResetPerformed,
              (rtc::ArrayView<const StreamID> outgoing_streams),
              (override));
  MOCK_METHOD(void,
              OnIncomingStreamsReset,
              (rtc::ArrayView<const StreamID> incoming_streams),
              (override));

  bool HasPacket() const { return !sent_packets_.empty(); }

  std::vector<uint8_t> ConsumeSentPacket() {
    if (sent_packets_.empty()) {
      return {};
    }
    std::vector<uint8_t> ret = std::move(sent_packets_.front());
    sent_packets_.pop_front();
    return ret;
  }
  absl::optional<DcSctpMessage> ConsumeReceivedMessage() {
    if (received_messages_.empty()) {
      return absl::nullopt;
    }
    DcSctpMessage ret = std::move(received_messages_.front());
    received_messages_.pop_front();
    return ret;
  }

  void AdvanceTime(DurationMs duration_ms) { now_ = now_ + duration_ms; }
  void SetTime(TimeMs now) { now_ = now; }

  absl::optional<TimeoutID> GetNextExpiredTimeout() {
    return timeout_manager_.GetNextExpiredTimeout();
  }

 private:
  const std::string log_prefix_;
  TimeMs now_ = TimeMs(0);
  webrtc::Random random_;
  FakeTimeoutManager timeout_manager_;
  std::deque<std::vector<uint8_t>> sent_packets_;
  std::deque<DcSctpMessage> received_messages_;
};
}  // namespace dcsctp

#endif  // NET_DCSCTP_SOCKET_MOCK_DCSCTP_SOCKET_CALLBACKS_H_<|MERGE_RESOLUTION|>--- conflicted
+++ resolved
@@ -71,15 +71,6 @@
           RTC_LOG(LS_WARNING)
               << log_prefix_ << "Socket error: " << ToString(error) << "; "
               << message;
-<<<<<<< HEAD
-        });
-    ON_CALL(*this, OnAborted)
-        .WillByDefault([this](ErrorKind error, absl::string_view message) {
-          RTC_LOG(LS_WARNING)
-              << log_prefix_ << "Socket abort: " << ToString(error) << "; "
-              << message;
-=======
->>>>>>> a3350c05
         });
     ON_CALL(*this, OnAborted)
         .WillByDefault([this](ErrorKind error, absl::string_view message) {
